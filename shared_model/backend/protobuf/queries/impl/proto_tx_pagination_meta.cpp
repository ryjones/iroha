--- conflicted
+++ resolved
@@ -5,13 +5,8 @@
 
 #include "backend/protobuf/queries/proto_tx_pagination_meta.hpp"
 
-<<<<<<< HEAD
-#include <boost/optional.hpp>
 #include "common/result.hpp"
 #include "cryptography/blob.hpp"
-=======
-#include <optional>
->>>>>>> 133e27fb
 #include "cryptography/hash.hpp"
 #include "queries.pb.h"
 
@@ -29,28 +24,18 @@
               meta, shared_model::crypto::Hash{std::move(blob)});
         };
   }
-  return std::make_unique<TxPaginationMeta>(meta, boost::none);
+  return std::make_unique<TxPaginationMeta>(meta, std::nullopt);
 }
 
 TxPaginationMeta::TxPaginationMeta(
     const iroha::protocol::TxPaginationMeta &meta,
-    boost::optional<types::HashType> first_tx_hash)
+    std::optional<types::HashType> first_tx_hash)
     : meta_{meta}, first_tx_hash_(std::move(first_tx_hash)) {}
 
 types::TransactionsNumberType TxPaginationMeta::pageSize() const {
   return meta_.page_size();
 }
 
-<<<<<<< HEAD
-const boost::optional<types::HashType> &TxPaginationMeta::firstTxHash() const {
+const std::optional<types::HashType> &TxPaginationMeta::firstTxHash() const {
   return first_tx_hash_;
-=======
-std::optional<types::HashType> TxPaginationMeta::firstTxHash() const {
-  if (meta_.opt_first_tx_hash_case()
-      == iroha::protocol::TxPaginationMeta::OptFirstTxHashCase::
-             OPT_FIRST_TX_HASH_NOT_SET) {
-    return std::nullopt;
-  }
-  return types::HashType::fromHexString(meta_.first_tx_hash());
->>>>>>> 133e27fb
 }