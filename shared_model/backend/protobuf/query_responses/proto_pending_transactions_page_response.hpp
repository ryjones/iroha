/**
 * Copyright Soramitsu Co., Ltd. All Rights Reserved.
 * SPDX-License-Identifier: Apache-2.0
 */

#ifndef IROHA_SHARED_MODEL_PROTO_PENDING_TRANSACTIONS_PAGE_RESPONSE_HPP
#define IROHA_SHARED_MODEL_PROTO_PENDING_TRANSACTIONS_PAGE_RESPONSE_HPP

#include "interfaces/query_responses/pending_transactions_page_response.hpp"

#include <boost/optional/optional.hpp>
#include "common/result_fwd.hpp"
#include "interfaces/common_objects/types.hpp"
#include "qry_responses.pb.h"

namespace shared_model {
  namespace proto {
    class Transaction;

    class PendingTransactionsPageResponse final
        : public interface::PendingTransactionsPageResponse {
     public:
      static iroha::expected::
          Result<std::unique_ptr<PendingTransactionsPageResponse>, std::string>
          create(const iroha::protocol::QueryResponse &query_response);

      PendingTransactionsPageResponse(
          const iroha::protocol::QueryResponse &query_response,
          std::vector<std::unique_ptr<Transaction>> transactions,
          boost::optional<interface::PendingTransactionsPageResponse::BatchInfo>
              next_batch_info);

      ~PendingTransactionsPageResponse() override;

      interface::types::TransactionsCollectionType transactions()
          const override;

<<<<<<< HEAD
      const boost::optional<
          interface::PendingTransactionsPageResponse::BatchInfo>
          &nextBatchInfo() const override;
=======
      std::optional<interface::PendingTransactionsPageResponse::BatchInfo>
      nextBatchInfo() const override;
>>>>>>> 133e27fb

      interface::types::TransactionsNumberType allTransactionsSize()
          const override;

     private:
      const iroha::protocol::PendingTransactionsPageResponse
          &pending_transactions_page_response_;
<<<<<<< HEAD
      const std::vector<std::unique_ptr<Transaction>> transactions_;
      boost::optional<interface::PendingTransactionsPageResponse::BatchInfo>
=======
      const std::vector<Transaction> transactions_;
      std::optional<interface::PendingTransactionsPageResponse::BatchInfo>
>>>>>>> 133e27fb
          next_batch_info_;
    };
  }  // namespace proto
}  // namespace shared_model

#endif  // IROHA_SHARED_MODEL_PROTO_PENDING_TRANSACTIONS_PAGE_RESPONSE_HPP<|MERGE_RESOLUTION|>--- conflicted
+++ resolved
@@ -7,6 +7,8 @@
 #define IROHA_SHARED_MODEL_PROTO_PENDING_TRANSACTIONS_PAGE_RESPONSE_HPP
 
 #include "interfaces/query_responses/pending_transactions_page_response.hpp"
+
+#include <optional>
 
 #include <boost/optional/optional.hpp>
 #include "common/result_fwd.hpp"
@@ -27,7 +29,7 @@
       PendingTransactionsPageResponse(
           const iroha::protocol::QueryResponse &query_response,
           std::vector<std::unique_ptr<Transaction>> transactions,
-          boost::optional<interface::PendingTransactionsPageResponse::BatchInfo>
+          std::optional<interface::PendingTransactionsPageResponse::BatchInfo>
               next_batch_info);
 
       ~PendingTransactionsPageResponse() override;
@@ -35,14 +37,8 @@
       interface::types::TransactionsCollectionType transactions()
           const override;
 
-<<<<<<< HEAD
-      const boost::optional<
-          interface::PendingTransactionsPageResponse::BatchInfo>
+      const std::optional<interface::PendingTransactionsPageResponse::BatchInfo>
           &nextBatchInfo() const override;
-=======
-      std::optional<interface::PendingTransactionsPageResponse::BatchInfo>
-      nextBatchInfo() const override;
->>>>>>> 133e27fb
 
       interface::types::TransactionsNumberType allTransactionsSize()
           const override;
@@ -50,13 +46,8 @@
      private:
       const iroha::protocol::PendingTransactionsPageResponse
           &pending_transactions_page_response_;
-<<<<<<< HEAD
       const std::vector<std::unique_ptr<Transaction>> transactions_;
-      boost::optional<interface::PendingTransactionsPageResponse::BatchInfo>
-=======
-      const std::vector<Transaction> transactions_;
       std::optional<interface::PendingTransactionsPageResponse::BatchInfo>
->>>>>>> 133e27fb
           next_batch_info_;
     };
   }  // namespace proto
