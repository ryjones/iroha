/**
 * Copyright Soramitsu Co., Ltd. All Rights Reserved.
 * SPDX-License-Identifier: Apache-2.0
 */

#ifndef IROHA_SHARED_INTERFACE_MODEL_QUERY_TX_PAGINATION_META_HPP
#define IROHA_SHARED_INTERFACE_MODEL_QUERY_TX_PAGINATION_META_HPP

#include <optional>
#include "interfaces/base/model_primitive.hpp"
#include "interfaces/common_objects/types.hpp"

namespace shared_model {
  namespace interface {

    /// Provides query metadata for any transaction list pagination.
    class TxPaginationMeta : public ModelPrimitive<TxPaginationMeta> {
     public:
      /// Get the requested page size.
      virtual types::TransactionsNumberType pageSize() const = 0;

      /// Get the first requested transaction hash, if provided.
<<<<<<< HEAD
      virtual const boost::optional<interface::types::HashType> &firstTxHash()
          const = 0;
=======
      virtual std::optional<types::HashType> firstTxHash() const = 0;
>>>>>>> 133e27fb

      std::string toString() const override;

      bool operator==(const ModelType &rhs) const override;
    };

  }  // namespace interface
}  // namespace shared_model

#endif  // IROHA_SHARED_INTERFACE_MODEL_QUERY_TX_PAGINATION_META_HPP<|MERGE_RESOLUTION|>--- conflicted
+++ resolved
@@ -7,6 +7,7 @@
 #define IROHA_SHARED_INTERFACE_MODEL_QUERY_TX_PAGINATION_META_HPP
 
 #include <optional>
+
 #include "interfaces/base/model_primitive.hpp"
 #include "interfaces/common_objects/types.hpp"
 
@@ -20,12 +21,7 @@
       virtual types::TransactionsNumberType pageSize() const = 0;
 
       /// Get the first requested transaction hash, if provided.
-<<<<<<< HEAD
-      virtual const boost::optional<interface::types::HashType> &firstTxHash()
-          const = 0;
-=======
-      virtual std::optional<types::HashType> firstTxHash() const = 0;
->>>>>>> 133e27fb
+      virtual const std::optional<types::HashType> &firstTxHash() const = 0;
 
       std::string toString() const override;
 
