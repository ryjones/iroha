--- conflicted
+++ resolved
@@ -6,11 +6,8 @@
 #include "framework/integration_framework/integration_test_framework.hpp"
 
 #include <boost/assert.hpp>
-<<<<<<< HEAD
 #include <boost/filesystem.hpp>
 #include <boost/thread/barrier.hpp>
-=======
->>>>>>> 803e6413
 #include <limits>
 #include <memory>
 
@@ -123,11 +120,7 @@
     cv_.notify_one();
   }
 
-<<<<<<< HEAD
-  boost::optional<T> try_pop() {
-=======
   boost::optional<T> try_peek() {
->>>>>>> 803e6413
     std::unique_lock<std::mutex> lock(queue_mutex_);
     if (queue_.empty()) {
       if (not cv_.wait_for(
@@ -135,8 +128,6 @@
         return boost::none;
       }
     }
-<<<<<<< HEAD
-=======
     T obj(queue_.front());
     return obj;
   }
@@ -149,7 +140,6 @@
         return boost::none;
       }
     }
->>>>>>> 803e6413
     T obj(std::move(queue_.front()));
     queue_.pop();
     return obj;
@@ -164,10 +154,7 @@
 
 IntegrationTestFramework::IntegrationTestFramework(
     size_t maximum_proposal_size,
-<<<<<<< HEAD
     iroha::StorageType db_type,
-=======
->>>>>>> 803e6413
     const boost::optional<std::string> &dbname,
     iroha::StartupWsvDataPolicy startup_wsv_data_policy,
     bool cleanup_on_exit,
@@ -192,20 +179,12 @@
       command_client_(std::make_unique<torii::CommandSyncClient>(
           iroha::network::createInsecureClient<
               torii::CommandSyncClient::Service>(
-<<<<<<< HEAD
-              kLocalHost, torii_port_, *kChannelParams),
-=======
               kLocalHost, torii_port_, std::nullopt),
->>>>>>> 803e6413
           log_manager_->getChild("CommandClient")->getLogger())),
       query_client_(std::make_unique<torii_utils::QuerySyncClient>(
           iroha::network::createInsecureClient<
               torii_utils::QuerySyncClient::Service>(
-<<<<<<< HEAD
-              kLocalHost, torii_port_, *kChannelParams))),
-=======
               kLocalHost, torii_port_, std::nullopt))),
->>>>>>> 803e6413
       async_call_(std::make_shared<AsyncCall>(
           log_manager_->getChild("AsyncCall")->getLogger())),
       tx_response_waiting(tx_response_waiting),
@@ -246,11 +225,7 @@
       }()),
       tx_presence_cache_(std::make_shared<AlwaysMissingTxPresenceCache>()),
       client_factory_(
-<<<<<<< HEAD
-          iroha::network::getTestInsecureClientFactory(kChannelParams)),
-=======
           iroha::network::getTestInsecureClientFactory(std::nullopt)),
->>>>>>> 803e6413
       yac_transport_(std::make_shared<iroha::consensus::yac::NetworkImpl>(
           async_call_,
           makeTransportClientFactory<iroha::consensus::yac::NetworkImpl>(
@@ -270,7 +245,6 @@
   config_.stale_stream_max_rounds = 2;
   config_.max_proposal_size = 10;
   config_.mst_support = mst_support;
-<<<<<<< HEAD
 
   db_wsv_path_ = (fs::temp_directory_path() / fs::unique_path()).string();
   db_store_path_ = (fs::temp_directory_path() / fs::unique_path()).string();
@@ -289,9 +263,6 @@
       break;
   }
 
-=======
-  config_.block_store_path = block_store_path;
->>>>>>> 803e6413
   config_.torii_port = torii_port_;
   config_.internal_port = port_guard_->getPort(kDefaultInternalPort);
   iroha_instance_ =
@@ -315,7 +286,6 @@
     iroha_instance_->getIrohaInstance()->terminate(
         std::chrono::system_clock::now());
   }
-<<<<<<< HEAD
 
   try {
     fs::remove_all(db_wsv_path_);
@@ -331,8 +301,6 @@
                 db_store_path_,
                 e.what());
   }
-=======
->>>>>>> 803e6413
 }
 
 std::shared_ptr<FakePeer> IntegrationTestFramework::addFakePeer(
@@ -360,11 +328,7 @@
   return fake_peer;
 }
 
-<<<<<<< HEAD
-std::vector<std::shared_ptr<fake_peer::FakePeer>>
-=======
 std::vector<std::shared_ptr<integration_framework::fake_peer::FakePeer>>
->>>>>>> 803e6413
 IntegrationTestFramework::addFakePeers(size_t amount) {
   std::vector<std::shared_ptr<fake_peer::FakePeer>> fake_peers;
   std::generate_n(std::back_inserter(fake_peers), amount, [this] {
@@ -517,27 +481,6 @@
                 }
               });
 
-<<<<<<< HEAD
-  iroha_instance_->getIrohaInstance()->getStorage()->on_commit().subscribe(
-      [this](auto committed_block) {
-        block_queue_->push(committed_block);
-        log_->info("block commit");
-      });
-  iroha_instance_->getIrohaInstance()->getStatusBus()->statuses().subscribe(
-      [this](auto response) {
-        const auto hash = response->transactionHash().hex();
-        auto it = responses_queues_.find(hash);
-        if (it == responses_queues_.end()) {
-          it = responses_queues_
-                   .emplace(hash,
-                            std::make_unique<CheckerQueue<TxResponseType>>(
-                                tx_response_waiting))
-                   .first;
-        }
-        it->second->push(response);
-        log_->info("response added to status queue: {}", response->toString());
-      });
-=======
   block_subscription_ = iroha::SubscriberCreator<
       bool,
       std::shared_ptr<shared_model::interface::Block const>>::
@@ -569,125 +512,11 @@
             log_->info("response added to status queue: {}",
                        response->toString());
           });
->>>>>>> 803e6413
 
   if (fake_peers_.size() > 0) {
     log_->info("starting fake iroha peers");
     for (auto &fake_peer : fake_peers_) {
       fake_peers_servers_.push_back(fake_peer->run());
-<<<<<<< HEAD
-    }
-  }
-  // start instance
-  log_->info("starting main iroha instance");
-  iroha_instance_->run();
-}
-
-std::shared_ptr<shared_model::interface::Peer>
-IntegrationTestFramework::getThisPeer() const {
-  return this_peer_;
-}
-
-std::string IntegrationTestFramework::getAddress() const {
-  return format_address(kLocalHost, config_.internal_port);
-}
-
-rxcpp::observable<std::shared_ptr<iroha::MstState>>
-IntegrationTestFramework::getMstStateUpdateObservable() {
-  return iroha_instance_->getIrohaInstance()
-      ->getMstProcessor()
-      ->onStateUpdate();
-}
-
-rxcpp::observable<iroha::BatchPtr>
-IntegrationTestFramework::getMstPreparedBatchesObservable() {
-  return iroha_instance_->getIrohaInstance()
-      ->getMstProcessor()
-      ->onPreparedBatches();
-}
-
-rxcpp::observable<iroha::BatchPtr>
-IntegrationTestFramework::getMstExpiredBatchesObservable() {
-  return iroha_instance_->getIrohaInstance()
-      ->getMstProcessor()
-      ->onExpiredBatches();
-}
-
-std::shared_ptr<iroha::ametsuchi::BlockQuery>
-IntegrationTestFramework::getBlockQuery() {
-  return getIrohaInstance().getIrohaInstance()->getStorage()->getBlockQuery();
-}
-
-IntegrationTestFramework &IntegrationTestFramework::getTxStatus(
-    const shared_model::crypto::Hash &hash,
-    std::function<void(const shared_model::proto::TransactionResponse &)>
-        validation) {
-  iroha::protocol::TxStatusRequest request;
-  request.set_tx_hash(hash.hex());
-  iroha::protocol::ToriiResponse response;
-  command_client_->Status(request, response);
-  validation(shared_model::proto::TransactionResponse(std::move(response)));
-  return *this;
-}
-
-IntegrationTestFramework &IntegrationTestFramework::sendTxWithoutValidation(
-    const shared_model::proto::Transaction &tx) {
-  log_->info("sending transaction");
-  log_->debug("{}", tx);
-
-  command_client_->Torii(tx.getTransport());
-  return *this;
-}
-
-IntegrationTestFramework &IntegrationTestFramework::sendTx(
-    const shared_model::proto::Transaction &tx,
-    std::function<void(const shared_model::proto::TransactionResponse &)>
-        validation) {
-  // Required for StatusBus synchronization
-  boost::barrier bar1(2);
-  auto bar2 = std::make_shared<boost::barrier>(2);
-  rxcpp::observable<
-      std::shared_ptr<shared_model::interface::TransactionResponse>>
-      statuses =
-          iroha_instance_->getIrohaInstance()->getStatusBus()->statuses();
-  rxcpp::observable<
-      std::shared_ptr<shared_model::interface::TransactionResponse>>
-      filtered_statuses = statuses.filter(
-          [&](auto s) { return s->transactionHash() == tx.hash(); });
-  rxcpp::observable<
-      std::shared_ptr<shared_model::interface::TransactionResponse>>
-      first_status = filtered_statuses.take(1);
-  first_status.subscribe(
-      [&bar1, b2 = std::weak_ptr<boost::barrier>(bar2)](auto s) {
-        bar1.wait();
-        if (auto lock = b2.lock()) {
-          lock->wait();
-        }
-      });
-
-  sendTxWithoutValidation(tx);
-  // make sure that the first (stateless) status has come
-  bar1.wait();
-  // fetch status of transaction
-  getTxStatus(tx.hash(), [&validation, &bar2](auto &status) {
-    // make sure that the following statuses (stateful/committed)
-    // haven't reached the bus yet
-    bar2->wait();
-
-    // check validation function
-    validation(status);
-  });
-  return *this;
-}
-
-IntegrationTestFramework &IntegrationTestFramework::sendTx(
-    const shared_model::proto::Transaction &tx) {
-  sendTx(tx, [this](const auto &status) {
-    if (!status.statelessErrorOrCommandName().empty()) {
-      log_->debug("Got error while sending transaction: "
-                  + status.statelessErrorOrCommandName());
-    }
-=======
     }
   }
   // start instance
@@ -780,7 +609,6 @@
       log_->debug("Got error while sending transaction: "
                   + status.statelessErrorOrCommandName());
     }
->>>>>>> 803e6413
   });
   return *this;
 }
@@ -804,52 +632,6 @@
   log_->info("send transactions");
   const auto &transactions = tx_sequence.transactions();
 
-<<<<<<< HEAD
-  std::mutex m;
-  std::condition_variable cv;
-  bool processed = false;
-
-  // subscribe on status bus and save all stateless statuses into a vector
-  std::vector<shared_model::proto::TransactionResponse> observed_statuses;
-  rxcpp::observable<
-      std::shared_ptr<shared_model::interface::TransactionResponse>>
-      statuses =
-          iroha_instance_->getIrohaInstance()->getStatusBus()->statuses();
-  rxcpp::observable<
-      std::shared_ptr<shared_model::interface::TransactionResponse>>
-      filtered_statuses = statuses.filter([&transactions](auto s) {
-        // filter statuses for transactions from sequence
-        auto it = std::find_if(
-            transactions.begin(), transactions.end(), [&s](const auto tx) {
-              // check if status is either stateless valid or failed
-              bool is_stateless_status = iroha::visit_in_place(
-                  s->get(),
-                  [](const shared_model::interface::StatelessFailedTxResponse
-                         &stateless_failed_response) { return true; },
-                  [](const shared_model::interface::StatelessValidTxResponse
-                         &stateless_valid_response) { return true; },
-                  [](const auto &other_responses) { return false; });
-              return is_stateless_status and s->transactionHash() == tx->hash();
-            });
-        return it != transactions.end();
-      });
-  rxcpp::observable<
-      std::shared_ptr<shared_model::interface::TransactionResponse>>
-      first_statuses = filtered_statuses.take(transactions.size());
-  first_statuses.subscribe(
-      [&observed_statuses](auto s) {
-        observed_statuses.push_back(
-            *std::static_pointer_cast<shared_model::proto::TransactionResponse>(
-                s));
-      },
-      [&cv, &m, &processed] {
-        std::lock_guard<std::mutex> lock(m);
-        processed = true;
-        cv.notify_all();
-      });
-
-=======
->>>>>>> 803e6413
   // put all transactions to the TxList and send them to iroha
   iroha::protocol::TxList tx_list;
   for (const auto &tx : transactions) {
@@ -857,13 +639,6 @@
         std::static_pointer_cast<shared_model::proto::Transaction>(tx)
             ->getTransport();
     *tx_list.add_transactions() = proto_tx;
-<<<<<<< HEAD
-  }
-  command_client_->ListTorii(tx_list);
-
-  std::unique_lock<std::mutex> lk(m);
-  cv.wait(lk, [&] { return processed; });
-=======
     auto it = responses_queues_.find(tx->hash().hex());
     if (it == responses_queues_.end())
       it = responses_queues_
@@ -887,7 +662,6 @@
         static_cast<const shared_model::proto::TransactionResponse &>(
             *opt_response.value()));
   }
->>>>>>> 803e6413
 
   validation(observed_statuses);
   return *this;
@@ -1022,19 +796,11 @@
   iroha_instance_->terminateAndCleanup();
 }
 
-<<<<<<< HEAD
-IrohaInstance &IntegrationTestFramework::getIrohaInstance() {
-  return *iroha_instance_;
-}
-
-logger::LoggerManagerTreePtr getDefaultItfLogManager() {
-=======
 integration_framework::IrohaInstance &
 IntegrationTestFramework::getIrohaInstance() {
   return *iroha_instance_;
 }
 
 logger::LoggerManagerTreePtr integration_framework::getDefaultItfLogManager() {
->>>>>>> 803e6413
   return getTestLoggerManager()->getChild("IntegrationFramework");
 }