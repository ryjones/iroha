--- conflicted
+++ resolved
@@ -119,17 +119,8 @@
      public:
       QueryExecutorTest()
           : peer{"127.0.0.1",
-<<<<<<< HEAD
                  iroha::createPublicKey("fa6ce0e0c21ce1ceaf4ba38538c18681"),
-                 boost::none} {
-=======
-                 shared_model::interface::types::PubkeyType{
-                     shared_model::crypto::Blob::fromHexString(
-                         "fa6ce0e0c21ce1ceaf4ba38538c1868185e9feefeafff3e42d94f"
-                         "21800"
-                         "0a5533")},
                  std::nullopt} {
->>>>>>> 133e27fb
         role_permissions.set(
             shared_model::interface::permissions::Role::kAddMySignatory);
         grantable_permission =
