--- conflicted
+++ resolved
@@ -60,23 +60,13 @@
  * @then cache returns {Missing, Rejected, Committed} status
  */
 TYPED_TEST(TxPresenceCacheTemplateTest, StatusHashTest) {
-<<<<<<< HEAD
   EXPECT_CALL(*this->mock_block_query, checkTxPresence(kHash_1))
       .WillOnce(
-          Return(boost::make_optional<TxCacheStatusType>(TypeParam(kHash_1))));
+          Return(std::make_optional<TxCacheStatusType>(TypeParam(kHash_1))));
   TxPresenceCacheImpl cache(this->mock_storage);
   TypeParam check_result{iroha::createHash()};
-  ASSERT_NO_THROW(check_result = boost::get<TypeParam>(*cache.check(kHash_1)));
+  ASSERT_NO_THROW(check_result = std::get<TypeParam>(*cache.check(kHash_1)));
   ASSERT_EQ(kHash_1, check_result.hash);
-=======
-  shared_model::crypto::Hash hash("1");
-  EXPECT_CALL(*this->mock_block_query, checkTxPresence(hash))
-      .WillOnce(Return(std::make_optional<TxCacheStatusType>(TypeParam(hash))));
-  TxPresenceCacheImpl cache(this->mock_storage);
-  TypeParam check_result;
-  ASSERT_NO_THROW(check_result = std::get<TypeParam>(*cache.check(hash)));
-  ASSERT_EQ(hash, check_result.hash);
->>>>>>> 133e27fb
 }
 
 /**
@@ -96,45 +86,24 @@
  * @then cache returns Missing and then Committed status
  */
 TEST_F(TxPresenceCacheTest, MissingThenCommittedHashTest) {
-<<<<<<< HEAD
   EXPECT_CALL(*mock_block_query, checkTxPresence(kHash_1))
-      .WillOnce(Return(boost::make_optional<TxCacheStatusType>(
+      .WillOnce(Return(std::make_optional<TxCacheStatusType>(
           tx_cache_status_responses::Missing(kHash_1))));
   TxPresenceCacheImpl cache(mock_storage);
   tx_cache_status_responses::Missing check_missing_result{iroha::createHash()};
-  ASSERT_NO_THROW(check_missing_result =
-                      boost::get<tx_cache_status_responses::Missing>(
-                          *cache.check(kHash_1)));
+  ASSERT_NO_THROW(
+      check_missing_result =
+          std::get<tx_cache_status_responses::Missing>(*cache.check(kHash_1)));
   ASSERT_EQ(kHash_1, check_missing_result.hash);
   EXPECT_CALL(*mock_block_query, checkTxPresence(kHash_1))
-      .WillOnce(Return(boost::make_optional<TxCacheStatusType>(
+      .WillOnce(Return(std::make_optional<TxCacheStatusType>(
           tx_cache_status_responses::Committed(kHash_1))));
   tx_cache_status_responses::Committed check_committed_result{
       iroha::createHash()};
   ASSERT_NO_THROW(check_committed_result =
-                      boost::get<tx_cache_status_responses::Committed>(
+                      std::get<tx_cache_status_responses::Committed>(
                           *cache.check(kHash_1)));
   ASSERT_EQ(kHash_1, check_committed_result.hash);
-=======
-  shared_model::crypto::Hash hash("1");
-  EXPECT_CALL(*mock_block_query, checkTxPresence(hash))
-      .WillOnce(Return(std::make_optional<TxCacheStatusType>(
-          tx_cache_status_responses::Missing(hash))));
-  TxPresenceCacheImpl cache(mock_storage);
-  tx_cache_status_responses::Missing check_missing_result;
-  ASSERT_NO_THROW(
-      check_missing_result =
-          std::get<tx_cache_status_responses::Missing>(*cache.check(hash)));
-  ASSERT_EQ(hash, check_missing_result.hash);
-  EXPECT_CALL(*mock_block_query, checkTxPresence(hash))
-      .WillOnce(Return(std::make_optional<TxCacheStatusType>(
-          tx_cache_status_responses::Committed(hash))));
-  tx_cache_status_responses::Committed check_committed_result;
-  ASSERT_NO_THROW(
-      check_committed_result =
-          std::get<tx_cache_status_responses::Committed>(*cache.check(hash)));
-  ASSERT_EQ(hash, check_committed_result.hash);
->>>>>>> 133e27fb
 }
 
 /**
@@ -144,36 +113,15 @@
  * Missing statuses accordingly
  */
 TEST_F(TxPresenceCacheTest, BatchHashTest) {
-<<<<<<< HEAD
   EXPECT_CALL(*mock_block_query, checkTxPresence(kHash_1))
-      .WillOnce(Return(boost::make_optional<TxCacheStatusType>(
+      .WillOnce(Return(std::make_optional<TxCacheStatusType>(
           tx_cache_status_responses::Rejected(kHash_1))));
   EXPECT_CALL(*mock_block_query, checkTxPresence(kHash_2))
-      .WillOnce(Return(boost::make_optional<TxCacheStatusType>(
+      .WillOnce(Return(std::make_optional<TxCacheStatusType>(
           tx_cache_status_responses::Committed(kHash_2))));
   EXPECT_CALL(*mock_block_query, checkTxPresence(kHash_3))
-      .WillOnce(Return(boost::make_optional<TxCacheStatusType>(
+      .WillOnce(Return(std::make_optional<TxCacheStatusType>(
           tx_cache_status_responses::Missing(kHash_3))));
-=======
-  shared_model::crypto::Hash hash1("1");
-  shared_model::crypto::Hash reduced_hash_1("r1");
-
-  shared_model::crypto::Hash hash2("2");
-  shared_model::crypto::Hash reduced_hash_2("r2");
-
-  shared_model::crypto::Hash hash3("3");
-  shared_model::crypto::Hash reduced_hash_3("r3");
-
-  EXPECT_CALL(*mock_block_query, checkTxPresence(hash1))
-      .WillOnce(Return(std::make_optional<TxCacheStatusType>(
-          tx_cache_status_responses::Rejected(hash1))));
-  EXPECT_CALL(*mock_block_query, checkTxPresence(hash2))
-      .WillOnce(Return(std::make_optional<TxCacheStatusType>(
-          tx_cache_status_responses::Committed(hash2))));
-  EXPECT_CALL(*mock_block_query, checkTxPresence(hash3))
-      .WillOnce(Return(std::make_optional<TxCacheStatusType>(
-          tx_cache_status_responses::Missing(hash3))));
->>>>>>> 133e27fb
   auto tx1 = std::make_shared<MockTransaction>();
   EXPECT_CALL(*tx1, hash()).WillOnce(ReturnRefOfCopy(kHash_1));
   EXPECT_CALL(*tx1, reducedHash()).WillOnce(ReturnRefOfCopy(kReducedHash_1));
@@ -187,40 +135,19 @@
   shared_model::interface::types::SharedTxsCollectionType txs{tx1, tx2, tx3};
   shared_model::interface::TransactionBatchImpl batch{std::move(txs)};
 
-<<<<<<< HEAD
   TxPresenceCacheImpl cache(mock_storage);
   auto batch_statuses = *cache.check(batch);
   ASSERT_EQ(3, batch_statuses.size());
   tx_cache_status_responses::Rejected ts1{iroha::createHash()};
   tx_cache_status_responses::Committed ts2{iroha::createHash()};
   tx_cache_status_responses::Missing ts3{iroha::createHash()};
-  ASSERT_NO_THROW(ts1 = boost::get<tx_cache_status_responses::Rejected>(
+  ASSERT_NO_THROW(ts1 = std::get<tx_cache_status_responses::Rejected>(
                       batch_statuses.at(0)));
-  ASSERT_NO_THROW(ts2 = boost::get<tx_cache_status_responses::Committed>(
+  ASSERT_NO_THROW(ts2 = std::get<tx_cache_status_responses::Committed>(
                       batch_statuses.at(1)));
-  ASSERT_NO_THROW(ts3 = boost::get<tx_cache_status_responses::Missing>(
-                      batch_statuses.at(2)));
+  ASSERT_NO_THROW(
+      ts3 = std::get<tx_cache_status_responses::Missing>(batch_statuses.at(2)));
   ASSERT_EQ(kHash_1, ts1.hash);
   ASSERT_EQ(kHash_2, ts2.hash);
   ASSERT_EQ(kHash_3, ts3.hash);
-=======
-  batch_factory->createTransactionBatch(txs).match(
-      [&](const auto &batch) {
-        auto batch_statuses = *cache.check(*batch.value);
-        ASSERT_EQ(3, batch_statuses.size());
-        tx_cache_status_responses::Rejected ts1;
-        tx_cache_status_responses::Committed ts2;
-        tx_cache_status_responses::Missing ts3;
-        ASSERT_NO_THROW(ts1 = std::get<tx_cache_status_responses::Rejected>(
-                            batch_statuses.at(0)));
-        ASSERT_NO_THROW(ts2 = std::get<tx_cache_status_responses::Committed>(
-                            batch_statuses.at(1)));
-        ASSERT_NO_THROW(ts3 = std::get<tx_cache_status_responses::Missing>(
-                            batch_statuses.at(2)));
-        ASSERT_EQ(hash1, ts1.hash);
-        ASSERT_EQ(hash2, ts2.hash);
-        ASSERT_EQ(hash3, ts3.hash);
-      },
-      [&](const auto &error) { FAIL() << error.error; });
->>>>>>> 133e27fb
 }