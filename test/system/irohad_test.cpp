--- conflicted
+++ resolved
@@ -83,13 +83,8 @@
         log_(getIrohadTestLoggerManager()->getLogger()) {}
 
   void SetUp() override {
-<<<<<<< HEAD
-    root_ca_ = readFile(path_root_certificate_);
-=======
-    setPaths();
     root_ca_ =
         iroha::readTextFile(path_root_certificate_.string()).assumeValue();
->>>>>>> 16dbbe6f
 
     prepareTestData();
   }
@@ -206,8 +201,8 @@
   }
 
   void prepareTestData() {
-<<<<<<< HEAD
-    boost::filesystem::create_directory(temp_dir_path_);
+    boost::filesystem::create_directory(temp_dir_path_)
+        << "Could not create directory " << test_data_path_ << ".";
     ASSERT_TRUE(boost::filesystem::is_directory(temp_dir_path_));
 
     rapidjson::Document doc;
@@ -234,10 +229,6 @@
     std::string config_copy_string = sb.GetString();
     std::ofstream copy_file(config_path_);
     copy_file.write(config_copy_string.data(), config_copy_string.size());
-=======
-    ASSERT_TRUE(boost::filesystem::create_directory(test_data_path_))
-        << "Could not create directory " << test_data_path_ << ".";
->>>>>>> 16dbbe6f
 
     ASSERT_TRUE(keys_manager_admin_.createKeys(boost::none));
     ASSERT_TRUE(keys_manager_node_.createKeys(boost::none));
@@ -297,11 +288,7 @@
         shared_model::proto::TransactionBuilder()
             .creatorAccountId(kAdminId)
             .createdTime(iroha::time::now())
-<<<<<<< HEAD
-            .addPeer("127.0.0.1:10001", node0_keys.get().publicKey())
-=======
-            .addPeer("0.0.0.0:10001", node0_keys.publicKey())
->>>>>>> 16dbbe6f
+            .addPeer("127.0.0.1:10001", node0_keys.publicKey())
             .createRole(kAdminName, admin_perms)
             .createRole(kDefaultRole, default_perms)
             .createRole(kMoneyCreator, money_perms)
@@ -388,31 +375,6 @@
   }
 
  private:
-<<<<<<< HEAD
-  std::string readFile(const boost::filesystem::path &path) {
-    std::ifstream file(path.string());
-    if (not file) {
-      throw std::runtime_error(std::string{"Can not read file '"}
-                               + path.string() + "'");
-    }
-    std::stringstream ss;
-    ss << file.rdbuf();
-    return ss.str();
-=======
-  void setPaths() {
-    path_irohad_ = boost::filesystem::path(PATHIROHAD);
-    irohad_executable = path_irohad_ / "irohad";
-    path_config_ = test_data_path_.parent_path() / "config.sample";
-    path_genesis_ = test_data_path_ / "genesis.block";
-    path_keypair_node_ = test_data_path_ / "node0";
-    path_tls_keypair_ = test_data_path_.parent_path() / "tls" / "correct";
-    // example certificate with CN=localhost and subjectAltName=IP:127.0.0.1
-    path_root_certificate_ =
-        test_data_path_.parent_path() / "tls" / "correct.crt";
-    config_copy_ = path_config_.string() + std::string(".copy");
->>>>>>> 16dbbe6f
-  }
-
  public:
   const std::chrono::milliseconds kTimeout = 30s;
   const std::string kAddress;
@@ -538,17 +500,12 @@
   IROHA_ASSERT_RESULT_VALUE(key_pair);
 
   iroha::protocol::QueryResponse response;
-<<<<<<< HEAD
-  auto query = complete(baseQry(kAdminId).getRoles(), key_pair.get());
+  auto query =
+      complete(baseQry(kAdminId).getRoles(), std::move(key_pair).assumeValue());
   auto client =
       torii_utils::QuerySyncClient(iroha::network::createInsecureClient<
                                    torii_utils::QuerySyncClient::Service>(
           kAddress, kPort, getChannelParams()));
-=======
-  auto query =
-      complete(baseQry(kAdminId).getRoles(), std::move(key_pair).assumeValue());
-  auto client = torii_utils::QuerySyncClient(kAddress, kPort);
->>>>>>> 16dbbe6f
   client.Find(query.getTransport(), response);
   shared_model::proto::QueryResponse resp{std::move(response)};
 
